--- conflicted
+++ resolved
@@ -292,11 +292,8 @@
 
     public function isReadOnly(): bool
     {
-<<<<<<< HEAD
-        return $this->node->isReadonly() || $this->getDeclaringClass()->isReadOnly();
-=======
-        return ($this->modifiers & ReflectionPropertyAdapter::IS_READONLY) === ReflectionPropertyAdapter::IS_READONLY;
->>>>>>> 93f3211a
+        return ($this->modifiers & ReflectionPropertyAdapter::IS_READONLY) === ReflectionPropertyAdapter::IS_READONLY
+            || $this->getDeclaringClass()->isReadOnly();
     }
 
     public function getDeclaringClass(): ReflectionClass
